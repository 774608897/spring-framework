/*
 * Copyright 2002-2012 the original author or authors.
 *
 * Licensed under the Apache License, Version 2.0 (the "License");
 * you may not use this file except in compliance with the License.
 * You may obtain a copy of the License at
 *
 *      http://www.apache.org/licenses/LICENSE-2.0
 *
 * Unless required by applicable law or agreed to in writing, software
 * distributed under the License is distributed on an "AS IS" BASIS,
 * WITHOUT WARRANTIES OR CONDITIONS OF ANY KIND, either express or implied.
 * See the License for the specific language governing permissions and
 * limitations under the License.
 */

package test.aop;

/**
 * Simple implementation of Lockable interface for use in mixins.
 *
 * @author Rod Johnson
 */
public class DefaultLockable implements Lockable {

	private boolean locked;

	@Override
	public void lock() {
		this.locked = true;
	}

	@Override
	public void unlock() {
		this.locked = false;
	}

	@Override
	public boolean locked() {
		return this.locked;
	}
<<<<<<< HEAD
//7890zk_test2
//666
=======
//666zk_test
>>>>>>> 878e4688
}<|MERGE_RESOLUTION|>--- conflicted
+++ resolved
@@ -39,10 +39,6 @@
 	public boolean locked() {
 		return this.locked;
 	}
-<<<<<<< HEAD
 //7890zk_test2
-//666
-=======
 //666zk_test
->>>>>>> 878e4688
 }